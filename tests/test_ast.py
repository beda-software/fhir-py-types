import ast
from collections.abc import Sequence

import pytest

from fhir_py_types import (
    StructureDefinition,
    StructureDefinitionKind,
    StructurePropertyType,
)
from fhir_py_types.ast import build_ast

<<<<<<< HEAD
=======
EXPECTED_BASE_MODEL_CONFIG = []

>>>>>>> 8aa70f04

def assert_eq(
    definitions: Sequence[StructureDefinition], ast_tree: Sequence[ast.stmt | ast.expr]
) -> None:
    generated = [ast.dump(t) for t in build_ast(definitions)]
    expected = [ast.dump(t) for t in ast_tree]

    assert generated == expected


def build_field_with_alias(identifier: str) -> ast.Call:
    return ast.Call(
        func=ast.Name(id="Field"),
        args=[],
        keywords=[
            ast.keyword(arg="default", value=ast.Constant(value=None)),
            ast.keyword(arg="alias", value=ast.Constant(value=identifier)),
        ],
    )


def test_generates_empty_ast_from_empty_definitions() -> None:
    assert build_ast([]) == []


def test_generates_class_for_flat_definition() -> None:
    assert_eq(
        [
            StructureDefinition(
                id="TestResource",
                docstring="test resource description",
                type=[
                    StructurePropertyType(
                        code="TestResource", required=True, isarray=False
                    )
                ],
                elements={
                    "property1": StructureDefinition(
                        id="property1",
                        docstring="test resource property 1",
                        type=[
                            StructurePropertyType(
                                code="str", required=True, isarray=False
                            )
                        ],
                        elements={},
                    )
                },
                kind=StructureDefinitionKind.RESOURCE,
            )
        ],
        [
            ast.ClassDef(
                name="TestResource",
                bases=[ast.Name(id="BaseModel")],
                keywords=[],
                body=[
                    ast.Expr(value=ast.Constant(value="test resource description")),
                    ast.AnnAssign(
                        target=ast.Name(id="property1"),
                        annotation=ast.Constant("str"),
                        simple=1,
                    ),
                    ast.Expr(value=ast.Constant(value="test resource property 1")),
                    ast.AnnAssign(
                        target=ast.Name(id="property1__ext"),
                        annotation=ast.Subscript(
                            value=ast.Name(id="Optional_"),
                            slice=ast.Constant("Element"),
                        ),
                        value=build_field_with_alias("_property1"),
                        simple=1,
                    ),
                    ast.Expr(value=ast.Constant(value="test resource property 1")),
                ],
                decorator_list=[],
                type_params=[],
            ),
            ast.Call(
                ast.Attribute(
                    value=ast.Name("TestResource"), attr="update_forward_refs"
                ),
                args=[],
                keywords=[],
            ),
        ],
    )


@pytest.mark.parametrize(
    ("definitions", "ast_tree"),
    [
        (
            [
                StructureDefinition(
                    id="date",
                    docstring="date description",
                    type=[
                        StructurePropertyType(code="date", required=True, isarray=False)
                    ],
                    elements={},
                    kind=StructureDefinitionKind.PRIMITIVE,
                )
            ],
            [
                ast.Assign(
                    targets=[ast.Name("date")],
                    value=ast.Name("date"),
                ),
                ast.Expr(value=ast.Constant("date description")),
            ],
        ),
    ],
)
def test_generates_alias_for_primitive_kind_definition(
    definitions: list[StructureDefinition], ast_tree: list[ast.stmt]
) -> None:
    assert_eq(definitions, ast_tree)


def test_generates_multiple_classes_for_compound_definition() -> None:
    assert_eq(
        [
            StructureDefinition(
                id="TestResource",
                docstring="test resource description",
                type=[
                    StructurePropertyType(
                        code="TestResource", required=True, isarray=False
                    )
                ],
                elements={
                    "complexproperty": StructureDefinition(
                        id="NestedTestResource",
                        docstring="nested resource definition",
                        type=[
                            StructurePropertyType(
                                code="NestedTestResource", required=True, isarray=False
                            )
                        ],
                        elements={
                            "property1": StructureDefinition(
                                id="property1",
                                docstring="nested test resource property 1",
                                type=[
                                    StructurePropertyType(
                                        code="str", required=False, isarray=False
                                    )
                                ],
                                elements={},
                            )
                        },
                        kind=StructureDefinitionKind.COMPLEX,
                    )
                },
                kind=StructureDefinitionKind.RESOURCE,
            )
        ],
        [
            ast.ClassDef(
                name="NestedTestResource",
                bases=[ast.Name(id="BaseModel")],
                keywords=[],
                body=[
                    ast.Expr(value=ast.Constant(value="nested resource definition")),
                    ast.AnnAssign(
                        target=ast.Name(id="property1"),
                        annotation=ast.Subscript(
                            value=ast.Name(id="Optional_"), slice=ast.Constant("str")
                        ),
                        simple=1,
                        value=ast.Constant(None),
                    ),
                    ast.Expr(
                        value=ast.Constant(value="nested test resource property 1")
                    ),
                    ast.AnnAssign(
                        target=ast.Name(id="property1__ext"),
                        annotation=ast.Subscript(
                            value=ast.Name(id="Optional_"),
                            slice=ast.Constant("Element"),
                        ),
                        simple=1,
                        value=build_field_with_alias("_property1"),
                    ),
                    ast.Expr(
                        value=ast.Constant(value="nested test resource property 1")
                    ),
                ],
                decorator_list=[],
                type_params=[],
            ),
            ast.ClassDef(
                name="TestResource",
                bases=[ast.Name(id="BaseModel")],
                keywords=[],
                body=[
                    ast.Expr(value=ast.Constant(value="test resource description")),
                    ast.AnnAssign(
                        target=ast.Name(id="complexproperty"),
                        annotation=ast.Constant("NestedTestResource"),
                        simple=1,
                    ),
                    ast.Expr(value=ast.Constant(value="nested resource definition")),
                ],
                decorator_list=[],
                type_params=[],
            ),
            ast.Call(
                ast.Attribute(
                    value=ast.Name("NestedTestResource"), attr="update_forward_refs"
                ),
                args=[],
                keywords=[],
            ),
            ast.Call(
                ast.Attribute(
                    value=ast.Name("TestResource"), attr="update_forward_refs"
                ),
                args=[],
                keywords=[],
            ),
        ],
    )


@pytest.mark.parametrize(
    ("required", "isarray", "literal", "expected_annotation"),
    [
        (
            False,
            False,
            False,
            ast.Subscript(value=ast.Name(id="Optional_"), slice=ast.Constant("str")),
        ),
        (
            True,
            False,
            False,
            ast.Constant("str"),
        ),
        (
            False,
            True,
            False,
            ast.Subscript(
                value=ast.Name(id="Optional_"),
                slice=ast.Subscript(
                    value=ast.Name(id="List_"), slice=ast.Constant("str")
                ),
            ),
        ),
        (
            True,
            True,
            False,
            ast.Subscript(value=ast.Name(id="List_"), slice=ast.Constant("str")),
        ),
        (
            True,
            False,
            True,
            ast.Subscript(value=ast.Name(id="Literal_"), slice=ast.Constant("str")),
        ),
        (
            False,
            False,
            True,
            ast.Subscript(
                value=ast.Name(id="Optional_"),
                slice=ast.Subscript(
                    value=ast.Name(id="Literal_"), slice=ast.Constant("str")
                ),
            ),
        ),
    ],
)
def test_generates_annotations_according_to_structure_type(
    required: bool,
    isarray: bool,
    literal: bool,
    expected_annotation: ast.Subscript | ast.Constant,
) -> None:
    assert_eq(
        [
            StructureDefinition(
                id="TestResource",
                docstring="test resource description",
                type=[
                    StructurePropertyType(
                        code="TestResource", required=True, isarray=False
                    )
                ],
                elements={
                    "property1": StructureDefinition(
                        id="property1",
                        docstring="test resource property 1",
                        type=[
                            StructurePropertyType(
                                code="str",
                                required=required,
                                isarray=isarray,
                                literal=literal,
                            )
                        ],
                        elements={},
                    )
                },
                kind=StructureDefinitionKind.RESOURCE,
            )
        ],
        [
            ast.ClassDef(
                name="TestResource",
                bases=[ast.Name(id="BaseModel")],
                keywords=[],
                body=[
                    ast.Expr(value=ast.Constant(value="test resource description")),
                    ast.AnnAssign(
                        target=ast.Name(id="property1"),
                        annotation=expected_annotation,
                        simple=1,
                        value=ast.Constant(None)
                        if not required
                        else ast.Constant("str")
                        if literal
                        else None,
                    ),
                    ast.Expr(value=ast.Constant(value="test resource property 1")),
                    ast.AnnAssign(
                        target=ast.Name(id="property1__ext"),
                        annotation=ast.Subscript(
                            value=ast.Name(id="Optional_"),
                            slice=ast.Subscript(
                                value=ast.Name(id="List_"),
                                slice=ast.Constant("Element"),
                            ),
                        )
                        if isarray
                        else ast.Subscript(
                            value=ast.Name(id="Optional_"),
                            slice=ast.Constant("Element"),
                        ),
                        simple=1,
                        value=build_field_with_alias("_property1"),
                    ),
                    ast.Expr(value=ast.Constant(value="test resource property 1")),
                ],
                decorator_list=[],
                type_params=[],
            ),
            ast.Call(
                ast.Attribute(
                    value=ast.Name("TestResource"), attr="update_forward_refs"
                ),
                args=[],
                keywords=[],
            ),
        ],
    )


def test_unrolls_required_polymorphic_into_class_union() -> None:
    assert_eq(
        [
            StructureDefinition(
                id="TestResource",
                docstring="test resource description",
                type=[
                    StructurePropertyType(
                        code="TestResource", required=True, isarray=False
                    )
                ],
                elements={
                    "monotype": StructureDefinition(
                        id="monotype",
                        docstring="monotype property definition",
                        type=[
                            StructurePropertyType(
                                code="boolean", required=False, isarray=False
                            ),
                        ],
                        elements={},
                    ),
                    "value": StructureDefinition(
                        id="value",
                        docstring="polymorphic property definition",
                        type=[
                            StructurePropertyType(
                                code="boolean", required=True, isarray=False
                            ),
                            StructurePropertyType(
                                code="Quantity", required=True, isarray=False
                            ),
                        ],
                        elements={},
                    ),
                },
                kind=StructureDefinitionKind.RESOURCE,
            )
        ],
        [
            ast.ClassDef(
                name="TestResource",
                bases=[ast.Name(id="BaseModel")],
                keywords=[],
                body=[
                    ast.Expr(value=ast.Constant(value="test resource description")),
                    ast.AnnAssign(
                        target=ast.Name(id="monotype"),
                        annotation=ast.Subscript(
                            value=ast.Name(id="Optional_"),
                            slice=ast.Constant("boolean"),
                        ),
                        simple=1,
                        value=ast.Constant(None),
                    ),
                    ast.Expr(value=ast.Constant(value="monotype property definition")),
                    ast.AnnAssign(
                        target=ast.Name(id="monotype__ext"),
                        annotation=ast.Subscript(
                            value=ast.Name(id="Optional_"),
                            slice=ast.Constant("Element"),
                        ),
                        simple=1,
                        value=build_field_with_alias("_monotype"),
                    ),
                    ast.Expr(value=ast.Constant(value="monotype property definition")),
                    ast.AnnAssign(
                        target=ast.Name(id="valueBoolean"),
                        annotation=ast.Subscript(
                            value=ast.Name(id="Optional_"),
                            slice=ast.Constant("boolean"),
                        ),
                        simple=1,
                        value=ast.Constant(None),
                    ),
                    ast.Expr(
                        value=ast.Constant(value="polymorphic property definition")
                    ),
                    ast.AnnAssign(
                        target=ast.Name(id="valueBoolean__ext"),
                        annotation=ast.Subscript(
                            value=ast.Name(id="Optional_"),
                            slice=ast.Constant("Element"),
                        ),
                        simple=1,
                        value=build_field_with_alias("_valueBoolean"),
                    ),
                    ast.Expr(
                        value=ast.Constant(value="polymorphic property definition")
                    ),
                    ast.AnnAssign(
                        target=ast.Name(id="valueQuantity"),
                        annotation=ast.Subscript(
                            value=ast.Name(id="Optional_"),
                            slice=ast.Constant("Quantity"),
                        ),
                        simple=1,
                        value=ast.Constant(None),
                    ),
                    ast.Expr(
                        value=ast.Constant(value="polymorphic property definition")
                    ),
                ],
                decorator_list=[],
                type_params=[],
            ),
            ast.Call(
                ast.Attribute(
                    value=ast.Name("TestResource"), attr="update_forward_refs"
                ),
                args=[],
                keywords=[],
            ),
        ],
    )<|MERGE_RESOLUTION|>--- conflicted
+++ resolved
@@ -10,11 +10,9 @@
 )
 from fhir_py_types.ast import build_ast
 
-<<<<<<< HEAD
-=======
+
 EXPECTED_BASE_MODEL_CONFIG = []
 
->>>>>>> 8aa70f04
 
 def assert_eq(
     definitions: Sequence[StructureDefinition], ast_tree: Sequence[ast.stmt | ast.expr]
