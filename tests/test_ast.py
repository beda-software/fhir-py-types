--- conflicted
+++ resolved
@@ -53,13 +53,8 @@
         [
             ast.ClassDef(
                 name="TestResource",
-<<<<<<< HEAD
                 bases=[ast.Name(id='AnyResource'), ast.Name(id="BaseModel")],
-                keywords=EXPECTED_BASE_MODEL_CONFIG,
-=======
-                bases=[ast.Name(id="BaseModel")],
                 keywords=[],
->>>>>>> 642bc0ba
                 body=[
                     ast.Expr(value=ast.Constant(value="test resource description")),
                     ast.AnnAssign(
@@ -191,13 +186,8 @@
             ),
             ast.ClassDef(
                 name="TestResource",
-<<<<<<< HEAD
                 bases=[ast.Name(id="AnyResource"), ast.Name(id="BaseModel")],
-                keywords=EXPECTED_BASE_MODEL_CONFIG,
-=======
-                bases=[ast.Name(id="BaseModel")],
                 keywords=[],
->>>>>>> 642bc0ba
                 body=[
                     ast.Expr(value=ast.Constant(value="test resource description")),
                     ast.AnnAssign(
@@ -302,13 +292,8 @@
         [
             ast.ClassDef(
                 name="TestResource",
-<<<<<<< HEAD
                 bases=[ast.Name(id='AnyResource'), ast.Name(id="BaseModel")],
-                keywords=EXPECTED_BASE_MODEL_CONFIG,
-=======
-                bases=[ast.Name(id="BaseModel")],
                 keywords=[],
->>>>>>> 642bc0ba
                 body=[
                     ast.Expr(value=ast.Constant(value="test resource description")),
                     ast.AnnAssign(
@@ -390,13 +375,8 @@
         [
             ast.ClassDef(
                 name="TestResource",
-<<<<<<< HEAD
                 bases=[ast.Name(id='AnyResource'),ast.Name(id="BaseModel")],
-                keywords=EXPECTED_BASE_MODEL_CONFIG,
-=======
-                bases=[ast.Name(id="BaseModel")],
                 keywords=[],
->>>>>>> 642bc0ba
                 body=[
                     ast.Expr(value=ast.Constant(value="test resource description")),
                     ast.AnnAssign(
