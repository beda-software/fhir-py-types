import ast
from collections.abc import Sequence

import pytest

from fhir_py_types import (
    StructureDefinition,
    StructureDefinitionKind,
    StructurePropertyType,
)
from fhir_py_types.ast import build_ast


def assert_eq(
    definitions: Sequence[StructureDefinition], ast_tree: Sequence[ast.stmt | ast.expr]
) -> None:
    generated = [ast.dump(t) for t in build_ast(definitions)]
    expected = [ast.dump(t) for t in ast_tree]

    assert generated == expected


def build_field_with_alias(identifier: str) -> ast.Call:
    return ast.Call(
        func=ast.Name(id="Field"),
        args=[],
        keywords=[
            ast.keyword(arg="default", value=ast.Constant(value=None)),
            ast.keyword(arg="alias", value=ast.Constant(value=identifier)),
        ],
    )


def test_generates_empty_ast_from_empty_definitions() -> None:
    assert build_ast([]) == []


def test_generates_class_for_flat_definition() -> None:
    assert_eq(
        [
            StructureDefinition(
                id="TestResource",
                docstring="test resource description",
                type=[
                    StructurePropertyType(
                        code="TestResource", required=True, isarray=False
                    )
                ],
                elements={
                    "property1": StructureDefinition(
                        id="property1",
                        docstring="test resource property 1",
                        type=[
                            StructurePropertyType(
                                code="str", required=True, isarray=False
                            )
                        ],
                        elements={},
                    )
                },
                kind=StructureDefinitionKind.RESOURCE,
            )
        ],
        [
            ast.ClassDef(
                name="TestResource",
<<<<<<< HEAD
                bases=[ast.Name(id="BaseModel")],
=======
                bases=[ast.Name(id='AnyResource'), ast.Name(id="BaseModel")],
>>>>>>> 6e75d59e
                keywords=[],
                body=[
                    ast.Expr(value=ast.Constant(value="test resource description")),
                    ast.AnnAssign(
                        target=ast.Name(id="property1"),
                        annotation=ast.Constant("str"),
                        simple=1,
                    ),
                    ast.Expr(value=ast.Constant(value="test resource property 1")),
                    ast.AnnAssign(
                        target=ast.Name(id="property1__ext"),
                        annotation=ast.Subscript(
                            value=ast.Name(id="Optional_"),
                            slice=ast.Constant("Element"),
                        ),
                        value=build_field_with_alias("_property1"),
                        simple=1,
                    ),
                    ast.Expr(value=ast.Constant(value="test resource property 1")),
                ],
                decorator_list=[],
                type_params=[],
            ),
        ],
    )


@pytest.mark.parametrize(
    ("definitions", "ast_tree"),
    [
        (
            [
                StructureDefinition(
                    id="date",
                    docstring="date description",
                    type=[
                        StructurePropertyType(code="str", required=True, isarray=False)
                    ],
                    elements={},
                    kind=StructureDefinitionKind.PRIMITIVE,
                )
            ],
            [
                ast.Assign(
                    targets=[ast.Name("dateType")],
                    value=ast.Name("str"),
                ),
                ast.Expr(value=ast.Constant("date description")),
            ],
        ),
    ],
)
def test_generates_alias_for_primitive_kind_definition(
    definitions: list[StructureDefinition], ast_tree: list[ast.stmt]
) -> None:
    assert_eq(definitions, ast_tree)


def test_generates_multiple_classes_for_compound_definition() -> None:
    assert_eq(
        [
            StructureDefinition(
                id="TestResource",
                docstring="test resource description",
                type=[
                    StructurePropertyType(
                        code="TestResource", required=True, isarray=False
                    )
                ],
                elements={
                    "complexproperty": StructureDefinition(
                        id="NestedComplex",
                        docstring="nested complex definition",
                        type=[
                            StructurePropertyType(
                                code="NestedTestResource", required=True, isarray=False
                            )
                        ],
                        elements={
                            "property1": StructureDefinition(
                                id="property1",
                                docstring="nested test resource property 1",
                                type=[
                                    StructurePropertyType(
                                        code="str", required=False, isarray=False
                                    )
                                ],
                                elements={},
                            )
                        },
                        kind=StructureDefinitionKind.COMPLEX,
                    )
                },
                kind=StructureDefinitionKind.RESOURCE,
            )
        ],
        [
            ast.ClassDef(
                name="NestedComplex",
                bases=[ast.Name(id="BaseModel")],
                keywords=[],
                body=[
                    ast.Expr(value=ast.Constant(value="nested complex definition")),
                    ast.AnnAssign(
                        target=ast.Name(id="property1"),
                        annotation=ast.Subscript(
                            value=ast.Name(id="Optional_"), slice=ast.Constant("str")
                        ),
                        simple=1,
                        value=ast.Constant(None),
                    ),
                    ast.Expr(
                        value=ast.Constant(value="nested test resource property 1")
                    ),
                    ast.AnnAssign(
                        target=ast.Name(id="property1__ext"),
                        annotation=ast.Subscript(
                            value=ast.Name(id="Optional_"),
                            slice=ast.Constant("Element"),
                        ),
                        simple=1,
                        value=build_field_with_alias("_property1"),
                    ),
                    ast.Expr(
                        value=ast.Constant(value="nested test resource property 1")
                    ),
                ],
                decorator_list=[],
                type_params=[],
            ),
            ast.ClassDef(
                name="TestResource",
<<<<<<< HEAD
                bases=[ast.Name(id="BaseModel")],
=======
                bases=[ast.Name(id="AnyResource"), ast.Name(id="BaseModel")],
>>>>>>> 6e75d59e
                keywords=[],
                body=[
                    ast.Expr(value=ast.Constant(value="test resource description")),
                    ast.AnnAssign(
                        target=ast.Name(id="complexproperty"),
                        annotation=ast.Constant("NestedTestResource"),
                        simple=1,
                    ),
                    ast.Expr(value=ast.Constant(value="nested complex definition")),
                ],
                decorator_list=[],
                type_params=[],
            ),
        ],
    )


@pytest.mark.parametrize(
    ("required", "isarray", "literal", "expected_annotation"),
    [
        (
            False,
            False,
            False,
            ast.Subscript(value=ast.Name(id="Optional_"), slice=ast.Constant("str")),
        ),
        (
            True,
            False,
            False,
            ast.Constant("str"),
        ),
        (
            False,
            True,
            False,
            ast.Subscript(
                value=ast.Name(id="Optional_"),
                slice=ast.Subscript(
                    value=ast.Name(id="List_"), slice=ast.Constant("str")
                ),
            ),
        ),
        (
            True,
            True,
            False,
            ast.Subscript(value=ast.Name(id="List_"), slice=ast.Constant("str")),
        ),
        (
            True,
            False,
            True,
            ast.Subscript(value=ast.Name(id="Literal_"), slice=ast.Constant("str")),
        ),
        (
            False,
            False,
            True,
            ast.Subscript(
                value=ast.Name(id="Optional_"),
                slice=ast.Subscript(
                    value=ast.Name(id="Literal_"), slice=ast.Constant("str")
                ),
            ),
        ),
    ],
)
def test_generates_annotations_according_to_structure_type(
    required: bool,
    isarray: bool,
    literal: bool,
    expected_annotation: ast.Subscript | ast.Constant,
) -> None:
    assert_eq(
        [
            StructureDefinition(
                id="TestResource",
                docstring="test resource description",
                type=[
                    StructurePropertyType(
                        code="TestResource", required=True, isarray=False
                    )
                ],
                elements={
                    "property1": StructureDefinition(
                        id="property1",
                        docstring="test resource property 1",
                        type=[
                            StructurePropertyType(
                                code="str",
                                required=required,
                                isarray=isarray,
                                literal=literal,
                            )
                        ],
                        elements={},
                    )
                },
                kind=StructureDefinitionKind.RESOURCE,
            )
        ],
        [
            ast.ClassDef(
                name="TestResource",
<<<<<<< HEAD
                bases=[ast.Name(id="BaseModel")],
=======
                bases=[ast.Name(id='AnyResource'), ast.Name(id="BaseModel")],
>>>>>>> 6e75d59e
                keywords=[],
                body=[
                    ast.Expr(value=ast.Constant(value="test resource description")),
                    ast.AnnAssign(
                        target=ast.Name(id="property1"),
                        annotation=expected_annotation,
                        simple=1,
                        value=ast.Constant(None)
                        if not required
                        else ast.Constant("str")
                        if literal
                        else None,
                    ),
                    ast.Expr(value=ast.Constant(value="test resource property 1")),
                    ast.AnnAssign(
                        target=ast.Name(id="property1__ext"),
                        annotation=ast.Subscript(
                            value=ast.Name(id="Optional_"),
                            slice=ast.Subscript(
                                value=ast.Name(id="List_"),
                                slice=ast.Constant("Element"),
                            ),
                        )
                        if isarray
                        else ast.Subscript(
                            value=ast.Name(id="Optional_"),
                            slice=ast.Constant("Element"),
                        ),
                        simple=1,
                        value=build_field_with_alias("_property1"),
                    ),
                    ast.Expr(value=ast.Constant(value="test resource property 1")),
                ],
                decorator_list=[],
                type_params=[],
            ),
        ],
    )


def test_unrolls_required_polymorphic_into_class_union() -> None:
    assert_eq(
        [
            StructureDefinition(
                id="TestResource",
                docstring="test resource description",
                type=[
                    StructurePropertyType(
                        code="TestResource", required=True, isarray=False
                    )
                ],
                elements={
                    "monotype": StructureDefinition(
                        id="monotype",
                        docstring="monotype property definition",
                        type=[
                            StructurePropertyType(
                                code="boolean", required=False, isarray=False
                            ),
                        ],
                        elements={},
                    ),
                    "value": StructureDefinition(
                        id="value",
                        docstring="polymorphic property definition",
                        type=[
                            StructurePropertyType(
                                code="boolean", required=True, isarray=False
                            ),
                            StructurePropertyType(
                                code="Quantity", required=True, isarray=False
                            ),
                        ],
                        elements={},
                    ),
                },
                kind=StructureDefinitionKind.RESOURCE,
            )
        ],
        [
            ast.ClassDef(
                name="TestResource",
<<<<<<< HEAD
                bases=[ast.Name(id="BaseModel")],
=======
                bases=[ast.Name(id='AnyResource'),ast.Name(id="BaseModel")],
>>>>>>> 6e75d59e
                keywords=[],
                body=[
                    ast.Expr(value=ast.Constant(value="test resource description")),
                    ast.AnnAssign(
                        target=ast.Name(id="monotype"),
                        annotation=ast.Subscript(
                            value=ast.Name(id="Optional_"),
                            slice=ast.Constant("booleanType"),
                        ),
                        simple=1,
                        value=ast.Constant(None),
                    ),
                    ast.Expr(value=ast.Constant(value="monotype property definition")),
                    ast.AnnAssign(
                        target=ast.Name(id="monotype__ext"),
                        annotation=ast.Subscript(
                            value=ast.Name(id="Optional_"),
                            slice=ast.Constant("Element"),
                        ),
                        simple=1,
                        value=build_field_with_alias("_monotype"),
                    ),
                    ast.Expr(value=ast.Constant(value="monotype property definition")),
                    ast.AnnAssign(
                        target=ast.Name(id="valueBoolean"),
                        annotation=ast.Subscript(
                            value=ast.Name(id="Optional_"),
                            slice=ast.Constant("booleanType"),
                        ),
                        simple=1,
                        value=ast.Constant(None),
                    ),
                    ast.Expr(
                        value=ast.Constant(value="polymorphic property definition")
                    ),
                    ast.AnnAssign(
                        target=ast.Name(id="valueBoolean__ext"),
                        annotation=ast.Subscript(
                            value=ast.Name(id="Optional_"),
                            slice=ast.Constant("Element"),
                        ),
                        simple=1,
                        value=build_field_with_alias("_valueBoolean"),
                    ),
                    ast.Expr(
                        value=ast.Constant(value="polymorphic property definition")
                    ),
                    ast.AnnAssign(
                        target=ast.Name(id="valueQuantity"),
                        annotation=ast.Subscript(
                            value=ast.Name(id="Optional_"),
                            slice=ast.Constant("Quantity"),
                        ),
                        simple=1,
                        value=ast.Constant(None),
                    ),
                    ast.Expr(
                        value=ast.Constant(value="polymorphic property definition")
                    ),
                ],
                decorator_list=[],
                type_params=[],
            ),
        ],
    )<|MERGE_RESOLUTION|>--- conflicted
+++ resolved
@@ -64,11 +64,7 @@
         [
             ast.ClassDef(
                 name="TestResource",
-<<<<<<< HEAD
-                bases=[ast.Name(id="BaseModel")],
-=======
                 bases=[ast.Name(id='AnyResource'), ast.Name(id="BaseModel")],
->>>>>>> 6e75d59e
                 keywords=[],
                 body=[
                     ast.Expr(value=ast.Constant(value="test resource description")),
@@ -201,11 +197,7 @@
             ),
             ast.ClassDef(
                 name="TestResource",
-<<<<<<< HEAD
-                bases=[ast.Name(id="BaseModel")],
-=======
                 bases=[ast.Name(id="AnyResource"), ast.Name(id="BaseModel")],
->>>>>>> 6e75d59e
                 keywords=[],
                 body=[
                     ast.Expr(value=ast.Constant(value="test resource description")),
@@ -311,11 +303,7 @@
         [
             ast.ClassDef(
                 name="TestResource",
-<<<<<<< HEAD
-                bases=[ast.Name(id="BaseModel")],
-=======
                 bases=[ast.Name(id='AnyResource'), ast.Name(id="BaseModel")],
->>>>>>> 6e75d59e
                 keywords=[],
                 body=[
                     ast.Expr(value=ast.Constant(value="test resource description")),
@@ -398,11 +386,7 @@
         [
             ast.ClassDef(
                 name="TestResource",
-<<<<<<< HEAD
-                bases=[ast.Name(id="BaseModel")],
-=======
                 bases=[ast.Name(id='AnyResource'),ast.Name(id="BaseModel")],
->>>>>>> 6e75d59e
                 keywords=[],
                 body=[
                     ast.Expr(value=ast.Constant(value="test resource description")),
