--- conflicted
+++ resolved
@@ -10,12 +10,6 @@
 )
 from fhir_py_types.ast import build_ast
 
-<<<<<<< HEAD
-
-EXPECTED_BASE_MODEL_CONFIG = []
-
-=======
->>>>>>> 642bc0ba
 
 def assert_eq(
     definitions: Sequence[StructureDefinition], ast_tree: Sequence[ast.stmt | ast.expr]
