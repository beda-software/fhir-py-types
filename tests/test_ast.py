import ast
from collections.abc import Sequence

import pytest

from fhir_py_types import (
    StructureDefinition,
    StructureDefinitionKind,
    StructurePropertyType,
)
from fhir_py_types.ast import build_ast

<<<<<<< HEAD
EXPECTED_BASE_MODEL_CONFIG = []

=======
>>>>>>> b6a07251

def assert_eq(
    definitions: Sequence[StructureDefinition], ast_tree: Sequence[ast.stmt | ast.expr]
) -> None:
    generated = [ast.dump(t) for t in build_ast(definitions)]
    expected = [ast.dump(t) for t in ast_tree]

    assert generated == expected


def build_field_with_alias(identifier: str) -> ast.Call:
    return ast.Call(
        func=ast.Name(id="Field"),
        args=[],
        keywords=[
            ast.keyword(arg="default", value=ast.Constant(value=None)),
            ast.keyword(arg="alias", value=ast.Constant(value=identifier)),
        ],
    )


def test_generates_empty_ast_from_empty_definitions() -> None:
    assert build_ast([]) == []


def test_generates_class_for_flat_definition() -> None:
    assert_eq(
        [
            StructureDefinition(
                id="TestResource",
                docstring="test resource description",
                type=[
                    StructurePropertyType(
                        code="TestResource", required=True, isarray=False
                    )
                ],
                elements={
                    "property1": StructureDefinition(
                        id="property1",
                        docstring="test resource property 1",
                        type=[
                            StructurePropertyType(
                                code="str", required=True, isarray=False
                            )
                        ],
                        elements={},
                    )
                },
                kind=StructureDefinitionKind.RESOURCE,
            )
        ],
        [
            ast.ClassDef(
                name="TestResource",
                bases=[ast.Name(id="BaseModel")],
                keywords=[],
                body=[
                    ast.Expr(value=ast.Constant(value="test resource description")),
                    ast.AnnAssign(
                        target=ast.Name(id="property1"),
                        annotation=ast.Constant("str"),
                        simple=1,
                    ),
                    ast.Expr(value=ast.Constant(value="test resource property 1")),
                    ast.AnnAssign(
                        target=ast.Name(id="property1__ext"),
                        annotation=ast.Subscript(
                            value=ast.Name(id="Optional_"),
                            slice=ast.Constant("Element"),
                        ),
                        value=build_field_with_alias("_property1"),
                        simple=1,
                    ),
                    ast.Expr(value=ast.Constant(value="test resource property 1")),
                ],
                decorator_list=[],
                type_params=[],
            ),
        ],
    )


@pytest.mark.parametrize(
    ("definitions", "ast_tree"),
    [
        (
            [
                StructureDefinition(
                    id="date",
                    docstring="date description",
                    type=[
                        StructurePropertyType(code="str", required=True, isarray=False)
                    ],
                    elements={},
                    kind=StructureDefinitionKind.PRIMITIVE,
                )
            ],
            [
                ast.Assign(
                    targets=[ast.Name("dateType")],
                    value=ast.Name("str"),
                ),
                ast.Expr(value=ast.Constant("date description")),
            ],
        ),
    ],
)
def test_generates_alias_for_primitive_kind_definition(
    definitions: list[StructureDefinition], ast_tree: list[ast.stmt]
) -> None:
    assert_eq(definitions, ast_tree)


def test_generates_multiple_classes_for_compound_definition() -> None:
    assert_eq(
        [
            StructureDefinition(
                id="TestResource",
                docstring="test resource description",
                type=[
                    StructurePropertyType(
                        code="TestResource", required=True, isarray=False
                    )
                ],
                elements={
                    "complexproperty": StructureDefinition(
                        id="NestedTestResource",
                        docstring="nested resource definition",
                        type=[
                            StructurePropertyType(
                                code="NestedTestResource", required=True, isarray=False
                            )
                        ],
                        elements={
                            "property1": StructureDefinition(
                                id="property1",
                                docstring="nested test resource property 1",
                                type=[
                                    StructurePropertyType(
                                        code="str", required=False, isarray=False
                                    )
                                ],
                                elements={},
                            )
                        },
                        kind=StructureDefinitionKind.COMPLEX,
                    )
                },
                kind=StructureDefinitionKind.RESOURCE,
            )
        ],
        [
            ast.ClassDef(
                name="NestedTestResource",
                bases=[ast.Name(id="BaseModel")],
                keywords=[],
                body=[
                    ast.Expr(value=ast.Constant(value="nested resource definition")),
                    ast.AnnAssign(
                        target=ast.Name(id="property1"),
                        annotation=ast.Subscript(
                            value=ast.Name(id="Optional_"), slice=ast.Constant("str")
                        ),
                        simple=1,
                        value=ast.Constant(None),
                    ),
                    ast.Expr(
                        value=ast.Constant(value="nested test resource property 1")
                    ),
                    ast.AnnAssign(
                        target=ast.Name(id="property1__ext"),
                        annotation=ast.Subscript(
                            value=ast.Name(id="Optional_"),
                            slice=ast.Constant("Element"),
                        ),
                        simple=1,
                        value=build_field_with_alias("_property1"),
                    ),
                    ast.Expr(
                        value=ast.Constant(value="nested test resource property 1")
                    ),
                ],
                decorator_list=[],
                type_params=[],
            ),
            ast.ClassDef(
                name="TestResource",
                bases=[ast.Name(id="BaseModel")],
                keywords=[],
                body=[
                    ast.Expr(value=ast.Constant(value="test resource description")),
                    ast.AnnAssign(
                        target=ast.Name(id="complexproperty"),
                        annotation=ast.Constant("NestedTestResource"),
                        simple=1,
                    ),
                    ast.Expr(value=ast.Constant(value="nested resource definition")),
                ],
                decorator_list=[],
                type_params=[],
            ),
        ],
    )


@pytest.mark.parametrize(
    ("required", "isarray", "literal", "expected_annotation"),
    [
        (
            False,
            False,
            False,
            ast.Subscript(value=ast.Name(id="Optional_"), slice=ast.Constant("str")),
        ),
        (
            True,
            False,
            False,
            ast.Constant("str"),
        ),
        (
            False,
            True,
            False,
            ast.Subscript(
                value=ast.Name(id="Optional_"),
                slice=ast.Subscript(
                    value=ast.Name(id="List_"), slice=ast.Constant("str")
                ),
            ),
        ),
        (
            True,
            True,
            False,
            ast.Subscript(value=ast.Name(id="List_"), slice=ast.Constant("str")),
        ),
        (
            True,
            False,
            True,
            ast.Subscript(value=ast.Name(id="Literal_"), slice=ast.Constant("str")),
        ),
        (
            False,
            False,
            True,
            ast.Subscript(
                value=ast.Name(id="Optional_"),
                slice=ast.Subscript(
                    value=ast.Name(id="Literal_"), slice=ast.Constant("str")
                ),
            ),
        ),
    ],
)
def test_generates_annotations_according_to_structure_type(
    required: bool,
    isarray: bool,
    literal: bool,
    expected_annotation: ast.Subscript | ast.Constant,
) -> None:
    assert_eq(
        [
            StructureDefinition(
                id="TestResource",
                docstring="test resource description",
                type=[
                    StructurePropertyType(
                        code="TestResource", required=True, isarray=False
                    )
                ],
                elements={
                    "property1": StructureDefinition(
                        id="property1",
                        docstring="test resource property 1",
                        type=[
                            StructurePropertyType(
                                code="str",
                                required=required,
                                isarray=isarray,
                                literal=literal,
                            )
                        ],
                        elements={},
                    )
                },
                kind=StructureDefinitionKind.RESOURCE,
            )
        ],
        [
            ast.ClassDef(
                name="TestResource",
                bases=[ast.Name(id="BaseModel")],
                keywords=[],
                body=[
                    ast.Expr(value=ast.Constant(value="test resource description")),
                    ast.AnnAssign(
                        target=ast.Name(id="property1"),
                        annotation=expected_annotation,
                        simple=1,
                        value=ast.Constant(None)
                        if not required
                        else ast.Constant("str")
                        if literal
                        else None,
                    ),
                    ast.Expr(value=ast.Constant(value="test resource property 1")),
                    ast.AnnAssign(
                        target=ast.Name(id="property1__ext"),
                        annotation=ast.Subscript(
                            value=ast.Name(id="Optional_"),
                            slice=ast.Subscript(
                                value=ast.Name(id="List_"),
                                slice=ast.Constant("Element"),
                            ),
                        )
                        if isarray
                        else ast.Subscript(
                            value=ast.Name(id="Optional_"),
                            slice=ast.Constant("Element"),
                        ),
                        simple=1,
                        value=build_field_with_alias("_property1"),
                    ),
                    ast.Expr(value=ast.Constant(value="test resource property 1")),
                ],
                decorator_list=[],
                type_params=[],
            ),
        ],
    )


def test_unrolls_required_polymorphic_into_class_union() -> None:
    assert_eq(
        [
            StructureDefinition(
                id="TestResource",
                docstring="test resource description",
                type=[
                    StructurePropertyType(
                        code="TestResource", required=True, isarray=False
                    )
                ],
                elements={
                    "monotype": StructureDefinition(
                        id="monotype",
                        docstring="monotype property definition",
                        type=[
                            StructurePropertyType(
                                code="boolean", required=False, isarray=False
                            ),
                        ],
                        elements={},
                    ),
                    "value": StructureDefinition(
                        id="value",
                        docstring="polymorphic property definition",
                        type=[
                            StructurePropertyType(
                                code="boolean", required=True, isarray=False
                            ),
                            StructurePropertyType(
                                code="Quantity", required=True, isarray=False
                            ),
                        ],
                        elements={},
                    ),
                },
                kind=StructureDefinitionKind.RESOURCE,
            )
        ],
        [
            ast.ClassDef(
                name="TestResource",
                bases=[ast.Name(id="BaseModel")],
                keywords=[],
                body=[
                    ast.Expr(value=ast.Constant(value="test resource description")),
                    ast.AnnAssign(
                        target=ast.Name(id="monotype"),
                        annotation=ast.Subscript(
                            value=ast.Name(id="Optional_"),
                            slice=ast.Constant("booleanType"),
                        ),
                        simple=1,
                        value=ast.Constant(None),
                    ),
                    ast.Expr(value=ast.Constant(value="monotype property definition")),
                    ast.AnnAssign(
                        target=ast.Name(id="monotype__ext"),
                        annotation=ast.Subscript(
                            value=ast.Name(id="Optional_"),
                            slice=ast.Constant("Element"),
                        ),
                        simple=1,
                        value=build_field_with_alias("_monotype"),
                    ),
                    ast.Expr(value=ast.Constant(value="monotype property definition")),
                    ast.AnnAssign(
                        target=ast.Name(id="valueBoolean"),
                        annotation=ast.Subscript(
                            value=ast.Name(id="Optional_"),
                            slice=ast.Constant("booleanType"),
                        ),
                        simple=1,
                        value=ast.Constant(None),
                    ),
                    ast.Expr(
                        value=ast.Constant(value="polymorphic property definition")
                    ),
                    ast.AnnAssign(
                        target=ast.Name(id="valueBoolean__ext"),
                        annotation=ast.Subscript(
                            value=ast.Name(id="Optional_"),
                            slice=ast.Constant("Element"),
                        ),
                        simple=1,
                        value=build_field_with_alias("_valueBoolean"),
                    ),
                    ast.Expr(
                        value=ast.Constant(value="polymorphic property definition")
                    ),
                    ast.AnnAssign(
                        target=ast.Name(id="valueQuantity"),
                        annotation=ast.Subscript(
                            value=ast.Name(id="Optional_"),
                            slice=ast.Constant("Quantity"),
                        ),
                        simple=1,
                        value=ast.Constant(None),
                    ),
                    ast.Expr(
                        value=ast.Constant(value="polymorphic property definition")
                    ),
                ],
                decorator_list=[],
                type_params=[],
            ),
        ],
    )<|MERGE_RESOLUTION|>--- conflicted
+++ resolved
@@ -10,11 +10,6 @@
 )
 from fhir_py_types.ast import build_ast
 
-<<<<<<< HEAD
-EXPECTED_BASE_MODEL_CONFIG = []
-
-=======
->>>>>>> b6a07251
 
 def assert_eq(
     definitions: Sequence[StructureDefinition], ast_tree: Sequence[ast.stmt | ast.expr]
